package org.threadly.concurrent;

import static org.junit.Assert.*;

import java.util.Iterator;
import java.util.LinkedList;
import java.util.List;
import java.util.concurrent.ExecutionException;
import java.util.concurrent.TimeoutException;

import org.junit.Test;
import org.threadly.BlockingTestRunnable;
import org.threadly.concurrent.PriorityScheduledExecutor.OneTimeTaskWrapper;
import org.threadly.concurrent.PriorityScheduledExecutor.Worker;
import org.threadly.concurrent.future.ListenableFuture;
import org.threadly.concurrent.limiter.PrioritySchedulerLimiter;
import org.threadly.test.concurrent.AsyncVerifier;
import org.threadly.test.concurrent.TestCondition;
import org.threadly.test.concurrent.TestRunnable;
import org.threadly.test.concurrent.TestUtils;
import org.threadly.util.Clock;

@SuppressWarnings("javadoc")
public class PriorityScheduledExecutorTest extends SchedulerServiceInterfaceTest {
  @Override
  protected SchedulerServiceFactory getSchedulerServiceFactory() {
    return getPrioritySchedulerFactory();
  }
  
  protected PriorityScheduledExecutorFactory getPrioritySchedulerFactory() {
    return new PriorityScheduledExecutorTestFactory();
  }
  
  private static void ensureIdleWorker(PriorityScheduledExecutor scheduler) {
    TestRunnable tr = new TestRunnable();
    scheduler.execute(tr);
    tr.blockTillStarted();
     
    // block till the worker is finished
    blockTillWorkerAvailable(scheduler);
    
    // verify we have a worker
    assertEquals(1, scheduler.getCurrentPoolSize());

    TestUtils.blockTillClockAdvances();
  }
  
  private static void blockTillWorkerAvailable(final PriorityScheduledExecutor scheduler) {
    new TestCondition() {
      @Override
      public boolean get() {
        synchronized (scheduler.workersLock) {
          return ! scheduler.availableWorkers.isEmpty();
        }
      }
    }.blockTillTrue();
  }
  
  @Test
  public void getDefaultPriorityTest() {
    PriorityScheduledExecutorFactory factory = getPrioritySchedulerFactory();
    TaskPriority priority = TaskPriority.High;
    try {
      PriorityScheduledExecutor scheduler = factory.makePriorityScheduler(1, 1, 1000, 
                                                                          priority, 1000);
      
      assertEquals(priority, scheduler.getDefaultPriority());
      
      priority = TaskPriority.Low;
      scheduler = factory.makePriorityScheduler(1, 1, 1000, 
                                                priority, 1000);
      assertEquals(priority, scheduler.getDefaultPriority());
    } finally {
      factory.shutdown();
    }
  }
  
  @SuppressWarnings("unused")
  @Test
  public void constructorFail() {
    try {
      new StrictPriorityScheduledExecutor(0, 1, 1, TaskPriority.High, 1, null);
      fail("Exception should have thrown");
    } catch (IllegalArgumentException e) {
      // expected
    }
    try {
      new StrictPriorityScheduledExecutor(2, 1, 1, TaskPriority.High, 1, null);
      fail("Exception should have thrown");
    } catch (IllegalArgumentException e) {
      // expected
    }
    try {
      new StrictPriorityScheduledExecutor(1, 1, -1, TaskPriority.High, 1, null);
      fail("Exception should have thrown");
    } catch (IllegalArgumentException e) {
      // expected
    }
    try {
      new StrictPriorityScheduledExecutor(1, 1, 1, TaskPriority.High, -1, null);
      fail("Exception should have thrown");
    } catch (IllegalArgumentException e) {
      // expected
    }
  }
  
  @Test
  public void constructorNullPriorityTest() {
    PriorityScheduledExecutorFactory factory = getPrioritySchedulerFactory();
    try {
      PriorityScheduledExecutor executor = factory.makePriorityScheduler(1, 1, 1, null, 1);
      
      assertTrue(executor.getDefaultPriority() == PriorityScheduledExecutor.DEFAULT_PRIORITY);
    } finally {
      factory.shutdown();
    }
  }
  
  @Test
  public void makeWithDefaultPriorityTest() {
    PriorityScheduledExecutorFactory factory = getPrioritySchedulerFactory();
    TaskPriority originalPriority = TaskPriority.Low;
    TaskPriority newPriority = TaskPriority.High;
    PriorityScheduledExecutor scheduler = factory.makePriorityScheduler(1, 1, 1000, 
                                                                        originalPriority, 1000);
    assertTrue(scheduler.makeWithDefaultPriority(originalPriority) == scheduler);
    PrioritySchedulerInterface newScheduler = scheduler.makeWithDefaultPriority(newPriority);
    try {
      assertEquals(newPriority, newScheduler.getDefaultPriority());
    } finally {
      factory.shutdown();
    }
  }
  
  @Test
  public void getAndSetCorePoolSizeTest() {
    PriorityScheduledExecutorFactory factory = getPrioritySchedulerFactory();
    int corePoolSize = 1;
    PriorityScheduledExecutor scheduler = factory.makePriorityScheduler(corePoolSize, 
                                                                        corePoolSize + 10, 1000);
    try {
      assertEquals(corePoolSize, scheduler.getCorePoolSize());
      
      corePoolSize = 10;
      scheduler.setMaxPoolSize(corePoolSize + 10);
      scheduler.setCorePoolSize(corePoolSize);
      
      assertEquals(corePoolSize, scheduler.getCorePoolSize());
    } finally {
      factory.shutdown();
    }
  }
  
  @Test
  public void getAndSetCorePoolSizeAboveMaxTest() {
    PriorityScheduledExecutorFactory factory = getPrioritySchedulerFactory();
    int corePoolSize = 1;
    PriorityScheduledExecutor scheduler = factory.makePriorityScheduler(corePoolSize, 
                                                                        corePoolSize, 1000);
    try {
      corePoolSize = scheduler.getMaxPoolSize() * 2;
      scheduler.setCorePoolSize(corePoolSize);
      
      assertEquals(corePoolSize, scheduler.getCorePoolSize());
      assertEquals(corePoolSize, scheduler.getMaxPoolSize());
    } finally {
      factory.shutdown();
    }
  }
  
  @Test
  public void lowerSetCorePoolSizeCleansWorkerTest() {
    PriorityScheduledExecutorFactory factory = getPrioritySchedulerFactory();
    final int poolSize = 5;
    PriorityScheduledExecutor scheduler = factory.makePriorityScheduler(poolSize, poolSize, 0); // must have no keep alive time to work
    try {
      ensureIdleWorker(scheduler);
      // must allow core thread timeout for this to work
      scheduler.allowCoreThreadTimeOut(true);
      
      scheduler.setCorePoolSize(1);
      
      // verify worker was cleaned up
      assertEquals(0, scheduler.getCurrentPoolSize());
    } finally {
      factory.shutdown();
    }
  }
  
  @Test
  public void setCorePoolSizeFail() {
    PriorityScheduledExecutorFactory factory = getPrioritySchedulerFactory();
    int corePoolSize = 1;
    int maxPoolSize = 10;
    // first construct a valid scheduler
    PriorityScheduledExecutor scheduler = factory.makePriorityScheduler(corePoolSize, 
                                                                        maxPoolSize, 1000);
    try {
      // verify no negative values
      try {
        scheduler.setCorePoolSize(-1);
        fail("Exception should have been thrown");
      } catch (IllegalArgumentException expected) {
        // ignored
      }
    } finally {
      factory.shutdown();
    }
  }
  
  @Test
  public void getAndSetMaxPoolSizeTest() {
    PriorityScheduledExecutorFactory factory = getPrioritySchedulerFactory();
    final int originalCorePoolSize = 5;
    int maxPoolSize = originalCorePoolSize;
    PriorityScheduledExecutor scheduler = factory.makePriorityScheduler(originalCorePoolSize, maxPoolSize, 1000);
    try {
      maxPoolSize *= 2;
      scheduler.setMaxPoolSize(maxPoolSize);
      
      assertEquals(maxPoolSize, scheduler.getMaxPoolSize());
    } finally {
      factory.shutdown();
    }
  }
  
  @Test
  public void getAndSetMaxPoolSizeBelowCoreTest() {
    PriorityScheduledExecutorFactory factory = getPrioritySchedulerFactory();
    final int originalPoolSize = 5;  // must be above 1
    int maxPoolSize = originalPoolSize;
    PriorityScheduledExecutor scheduler = factory.makePriorityScheduler(originalPoolSize, maxPoolSize, 1000);
    try {
      maxPoolSize = 1;
      scheduler.setMaxPoolSize(1);
      
      assertEquals(maxPoolSize, scheduler.getMaxPoolSize());
      assertEquals(maxPoolSize, scheduler.getCorePoolSize());
    } finally {
      factory.shutdown();
    }
  }
  
  @Test
  public void lowerSetMaxPoolSizeCleansWorkerTest() {
    PriorityScheduledExecutorFactory factory = getPrioritySchedulerFactory();
    final int poolSize = 5;
    PriorityScheduledExecutor scheduler = factory.makePriorityScheduler(poolSize, poolSize, 0); // must have no keep alive time to work
    try {
      ensureIdleWorker(scheduler);
      // must allow core thread timeout for this to work
      scheduler.allowCoreThreadTimeOut(true);
      
      scheduler.setMaxPoolSize(1);
      
      // verify worker was cleaned up
      assertEquals(0, scheduler.getCurrentPoolSize());
    } finally {
      factory.shutdown();
    }
  }
  
  @Test
  public void setMaxPoolSizeFail() {
    PriorityScheduledExecutorFactory factory = getPrioritySchedulerFactory();
    try {
      PriorityScheduledExecutor scheduler = factory.makePriorityScheduler(2, 2, 1000);
      try {
        scheduler.setMaxPoolSize(-1); // should throw exception for negative value
        fail("Exception should have been thrown");
      } catch (IllegalArgumentException e) {
        //expected
      }
    } finally {
      factory.shutdown();
    }
  }

  @Test
<<<<<<< HEAD
  public void setMaxPoolSizeBlockedThreadsTest() {
    PriorityScheduledExecutorFactory factory = getPrioritySchedulerFactory();
=======
  public void setMaxPoolSizeBlockedThreadTest() {
    setMaxPoolSizeBlockedThreadTest(new PriorityScheduledExecutorTestFactory());
  } 
  
  public static void setMaxPoolSizeBlockedThreadTest(PriorityScheduledExecutorFactory factory) {
>>>>>>> 4ca75549
    try {
      PriorityScheduledExecutor scheduler = factory.makePriorityScheduler(1, 1, 1000);
      
      BlockingTestRunnable btr = new BlockingTestRunnable();
      try {
        scheduler.execute(btr);
        
        btr.blockTillStarted();
        
        TestRunnable tr = new TestRunnable();
        scheduler.execute(tr);
        // should not be able to start
        assertEquals(0, tr.getRunCount());
        
        scheduler.setMaxPoolSize(2);
        
        // tr should not be able to start, will throw exception if unable to
        tr.blockTillStarted();
        assertEquals(1, tr.getRunCount());
      } finally {
        btr.unblock();
      }
    } finally {
      factory.shutdown();
    }
  }
  
  @Test
  public void getAndSetLowPriorityWaitTest() {
    PriorityScheduledExecutorFactory factory = getPrioritySchedulerFactory();
    long lowPriorityWait = 1000;
    PriorityScheduledExecutor scheduler = factory.makePriorityScheduler(1, 1, lowPriorityWait / 10, 
                                                                        TaskPriority.High, lowPriorityWait);
    try {
      assertEquals(lowPriorityWait, scheduler.getMaxWaitForLowPriority());
      
      lowPriorityWait = Long.MAX_VALUE;
      scheduler.setMaxWaitForLowPriority(lowPriorityWait);
      
      assertEquals(lowPriorityWait, scheduler.getMaxWaitForLowPriority());
    } finally {
      factory.shutdown();
    }
  }
  
  @Test
  public void setLowPriorityWaitFail() {
    PriorityScheduledExecutorFactory factory = getPrioritySchedulerFactory();
    long lowPriorityWait = 1000;
    PriorityScheduledExecutor scheduler = factory.makePriorityScheduler(1, 1, lowPriorityWait / 10, 
                                                                        TaskPriority.High, lowPriorityWait);
    try {
      try {
        scheduler.setMaxWaitForLowPriority(-1);
        fail("Exception should have thrown");
      } catch (IllegalArgumentException e) {
        // expected
      }
      
      assertEquals(lowPriorityWait, scheduler.getMaxWaitForLowPriority());
    } finally {
      factory.shutdown();
    }
  }
  
  @Test
  public void getAndSetKeepAliveTimeTest() {
    PriorityScheduledExecutorFactory factory = getPrioritySchedulerFactory();
    long keepAliveTime = 1000;
    PriorityScheduledExecutor scheduler = factory.makePriorityScheduler(1, 1, keepAliveTime);
    try {
      assertEquals(keepAliveTime, scheduler.getKeepAliveTime());
      
      keepAliveTime = Long.MAX_VALUE;
      scheduler.setKeepAliveTime(keepAliveTime);
      
      assertEquals(keepAliveTime, scheduler.getKeepAliveTime());
    } finally {
      factory.shutdown();
    }
  }
  
  @Test
  public void lowerSetKeepAliveTimeCleansWorkerTest() {
    PriorityScheduledExecutorFactory factory = getPrioritySchedulerFactory();
    long keepAliveTime = 1000;
    final PriorityScheduledExecutor scheduler = factory.makePriorityScheduler(1, 1, keepAliveTime);
    try {
      ensureIdleWorker(scheduler);
      // must allow core thread timeout for this to work
      scheduler.allowCoreThreadTimeOut(true);
      
      scheduler.setKeepAliveTime(0);
      
      // verify worker was cleaned up
      assertEquals(0, scheduler.getCurrentPoolSize());
    } finally {
      factory.shutdown();
    }
  }
  
  @Test (expected = IllegalArgumentException.class)
  public void setKeepAliveTimeFail() {
    PriorityScheduledExecutorFactory factory = getPrioritySchedulerFactory();
    PriorityScheduledExecutor scheduler = factory.makePriorityScheduler(1, 1, 1000);
    
    try {
      scheduler.setKeepAliveTime(-1L); // should throw exception for negative value
      fail("Exception should have been thrown");
    } finally {
      factory.shutdown();
    }
  }
  
  @Test
  public void getScheduledTaskCountTest() {
    PriorityScheduledExecutorFactory factory = getPrioritySchedulerFactory();
    try {
      PriorityScheduledExecutor result = factory.makePriorityScheduler(1, 1, 1000);
      // add directly to avoid starting the consumer
      result.highPriorityQueue.add(new OneTimeTaskWrapper(new TestRunnable(), 
                                                          TaskPriority.High, 0));
      result.highPriorityQueue.add(new OneTimeTaskWrapper(new TestRunnable(), 
                                                          TaskPriority.High, 0));
      
      assertEquals(2, result.getScheduledTaskCount());
      
      result.lowPriorityQueue.add(new OneTimeTaskWrapper(new TestRunnable(), 
                                                        TaskPriority.Low, 0));
      result.lowPriorityQueue.add(new OneTimeTaskWrapper(new TestRunnable(), 
                                                        TaskPriority.Low, 0));
      
      assertEquals(4, result.getScheduledTaskCount());
      assertEquals(4, result.getScheduledTaskCount(null));
    } finally {
      factory.shutdown();
    }
  }
  
  @Test
  public void getScheduledTaskCountLowPriorityTest() {
    PriorityScheduledExecutorFactory factory = getPrioritySchedulerFactory();
    try {
      PriorityScheduledExecutor result = factory.makePriorityScheduler(1, 1, 1000);
      // add directly to avoid starting the consumer
      result.highPriorityQueue.add(new OneTimeTaskWrapper(new TestRunnable(), 
                                                          TaskPriority.High, 0));
      result.highPriorityQueue.add(new OneTimeTaskWrapper(new TestRunnable(), 
                                                          TaskPriority.High, 0));
      
      assertEquals(0, result.getScheduledTaskCount(TaskPriority.Low));
      
      result.lowPriorityQueue.add(new OneTimeTaskWrapper(new TestRunnable(), 
                                                        TaskPriority.Low, 0));
      result.lowPriorityQueue.add(new OneTimeTaskWrapper(new TestRunnable(), 
                                                        TaskPriority.Low, 0));
      
      assertEquals(2, result.getScheduledTaskCount(TaskPriority.Low));
    } finally {
      factory.shutdown();
    }
  }
  
  @Test
  public void getScheduledTaskCountHighPriorityTest() {
    PriorityScheduledExecutorFactory factory = getPrioritySchedulerFactory();
    try {
      PriorityScheduledExecutor result = factory.makePriorityScheduler(1, 1, 1000);
      // add directly to avoid starting the consumer
      result.highPriorityQueue.add(new OneTimeTaskWrapper(new TestRunnable(), 
                                                          TaskPriority.High, 0));
      result.highPriorityQueue.add(new OneTimeTaskWrapper(new TestRunnable(), 
                                                          TaskPriority.High, 0));
      
      assertEquals(2, result.getScheduledTaskCount(TaskPriority.High));
      
      result.lowPriorityQueue.add(new OneTimeTaskWrapper(new TestRunnable(), 
                                                        TaskPriority.Low, 0));
      result.lowPriorityQueue.add(new OneTimeTaskWrapper(new TestRunnable(), 
                                                        TaskPriority.Low, 0));
      
      assertEquals(2, result.getScheduledTaskCount(TaskPriority.High));
    } finally {
      factory.shutdown();
    }
  }
  
  @Test
  public void getCurrentPoolSizeTest() {
    PriorityScheduledExecutorFactory factory = getPrioritySchedulerFactory();
    PriorityScheduledExecutor scheduler = factory.makePriorityScheduler(1, 1, 1000);
    try {
      // verify nothing at the start
      assertEquals(0, scheduler.getCurrentPoolSize());
      
      TestRunnable tr = new TestRunnable();
      scheduler.execute(tr);
      
      tr.blockTillStarted();  // wait for execution
      
      assertEquals(1, scheduler.getCurrentPoolSize());
    } finally {
      factory.shutdown();
    }
  }
  
  @Test
  public void getCurrentRunningCountTest() {
    PriorityScheduledExecutorFactory factory = getPrioritySchedulerFactory();
    PriorityScheduledExecutor scheduler = factory.makePriorityScheduler(1, 1, 1000);
    try {
      // verify nothing at the start
      assertEquals(0, scheduler.getCurrentRunningCount());
      
      BlockingTestRunnable btr = new BlockingTestRunnable();
      scheduler.execute(btr);
      
      btr.blockTillStarted();
      
      assertEquals(1, scheduler.getCurrentRunningCount());
      
      btr.unblock();
      
      blockTillWorkerAvailable(scheduler);
      
      assertEquals(0, scheduler.getCurrentRunningCount());
    } finally {
      factory.shutdown();
    }
  }
  
  @Test
  public void makeSubPoolTest() {
    PriorityScheduledExecutorFactory factory = getPrioritySchedulerFactory();
    PriorityScheduledExecutor scheduler = factory.makePriorityScheduler(10, 10, 1000);
    try {
      PrioritySchedulerInterface subPool = scheduler.makeSubPool(2);
      assertNotNull(subPool);
      assertTrue(subPool instanceof PrioritySchedulerLimiter);  // if true, test cases are covered under PrioritySchedulerLimiter unit cases
    } finally {
      factory.shutdown();
    }
  }
  
  @Test (expected = IllegalArgumentException.class)
  public void makeSubPoolFail() {
    PriorityScheduledExecutorFactory factory = getPrioritySchedulerFactory();
    PriorityScheduledExecutor scheduler = factory.makePriorityScheduler(1, 1, 1000);
    try {
      scheduler.makeSubPool(2);
      fail("Exception should have been thrown");
    } finally {
      factory.shutdown();
    }
  }
  
  @Test
  public void interruptedDuringRunTest() throws InterruptedException, TimeoutException {
    final long taskRunTime = 1000 * 10;
    PriorityScheduledExecutorFactory factory = getPrioritySchedulerFactory();
    try {
      PriorityScheduledExecutor executor = factory.makePriorityScheduler(1, 1, 1000);
      final AsyncVerifier av = new AsyncVerifier();
      TestRunnable tr = new TestRunnable() {
        @Override
        public void handleRunFinish() {
          long startTime = System.currentTimeMillis();
          Thread currentThread = Thread.currentThread();
          while (System.currentTimeMillis() - startTime < taskRunTime && 
                 ! currentThread.isInterrupted()) {
            // spin
          }
          
          av.assertTrue(currentThread.isInterrupted());
          av.signalComplete();
        }
      };
      
      ListenableFuture<?> future = executor.submit(tr);
      
      tr.blockTillStarted();
      assertEquals(1, executor.getCurrentPoolSize());
      
      // should interrupt
      assertTrue(future.cancel(true));
      av.waitForTest(); // verify thread was interrupted as expected
      
      // verify worker was returned to pool
      blockTillWorkerAvailable(executor);
      
      // verify pool size is still correct
      assertEquals(1, executor.getCurrentPoolSize());
      // verify interrupted status has been cleared
      assertFalse(executor.availableWorkers.getFirst().thread.isInterrupted());
    } finally {
      factory.shutdown();
    }
  }
  
  @Test
  public void interruptedAfterRunTest() throws InterruptedException, TimeoutException {
    PriorityScheduledExecutorFactory factory = getPrioritySchedulerFactory();
    try {
      PriorityScheduledExecutor executor = factory.makePriorityScheduler(1, 1, 1000);
      ensureIdleWorker(executor);
      
      // send interrupt
      executor.availableWorkers.getFirst().thread.interrupt();
      
      final AsyncVerifier av = new AsyncVerifier();
      executor.execute(new TestRunnable() {
        @Override
        public void handleRunStart() {
          av.assertFalse(Thread.currentThread().isInterrupted());
          av.signalComplete();
        }
      });
      
      av.waitForTest(); // will throw an exception if invalid
    } finally {
      factory.shutdown();
    }
  }
  
  @Override
  @Test
  public void executeTest() {
    PriorityScheduledExecutorFactory priorityFactory = getPrioritySchedulerFactory();
    try {
      super.executeTest();

      PrioritySchedulerInterface scheduler = priorityFactory.makePriorityScheduler(2, 2, 1000);
      
      TestRunnable tr1 = new TestRunnable();
      TestRunnable tr2 = new TestRunnable();
      scheduler.execute(tr1, TaskPriority.High);
      scheduler.execute(tr2, TaskPriority.Low);
      scheduler.execute(tr1, TaskPriority.High);
      scheduler.execute(tr2, TaskPriority.Low);
      
      tr1.blockTillFinished(1000 * 10, 2); // throws exception if fails
      tr2.blockTillFinished(1000 * 10, 2); // throws exception if fails
    } finally {
      priorityFactory.shutdown();
    }
  }
  
  @Override
  @Test
  public void submitRunnableTest() throws InterruptedException, ExecutionException {
    PriorityScheduledExecutorFactory priorityFactory = getPrioritySchedulerFactory();
    try {
      super.submitRunnableTest();
      
      PrioritySchedulerInterface scheduler = priorityFactory.makePriorityScheduler(2, 2, 1000);
      
      TestRunnable tr1 = new TestRunnable();
      TestRunnable tr2 = new TestRunnable();
      scheduler.submit(tr1, TaskPriority.High);
      scheduler.submit(tr2, TaskPriority.Low);
      scheduler.submit(tr1, TaskPriority.High);
      scheduler.submit(tr2, TaskPriority.Low);
      
      tr1.blockTillFinished(1000 * 10, 2); // throws exception if fails
      tr2.blockTillFinished(1000 * 10, 2); // throws exception if fails
    } finally {
      priorityFactory.shutdown();
    }
  }
  
  @Override
  @Test
  public void submitRunnableWithResultTest() throws InterruptedException, ExecutionException {
    PriorityScheduledExecutorFactory priorityFactory = getPrioritySchedulerFactory();
    try {
      super.submitRunnableWithResultTest();

      PrioritySchedulerInterface scheduler = priorityFactory.makePriorityScheduler(2, 2, 1000);
      
      TestRunnable tr1 = new TestRunnable();
      TestRunnable tr2 = new TestRunnable();
      scheduler.submit(tr1, tr1, TaskPriority.High);
      scheduler.submit(tr2, tr2, TaskPriority.Low);
      scheduler.submit(tr1, tr1, TaskPriority.High);
      scheduler.submit(tr2, tr2, TaskPriority.Low);
      
      tr1.blockTillFinished(1000 * 10, 2); // throws exception if fails
      tr2.blockTillFinished(1000 * 10, 2); // throws exception if fails
    } finally {
      priorityFactory.shutdown();
    }
  }
  
  @Override
  @Test
  public void submitCallableTest() throws InterruptedException, ExecutionException {
    PriorityScheduledExecutorFactory priorityFactory = getPrioritySchedulerFactory();
    try {
      super.submitCallableTest();

      PrioritySchedulerInterface scheduler = priorityFactory.makePriorityScheduler(2, 2, 1000);
      
      TestCallable tc1 = new TestCallable(0);
      TestCallable tc2 = new TestCallable(0);
      scheduler.submit(tc1, TaskPriority.High);
      scheduler.submit(tc2, TaskPriority.Low);
      
      tc1.blockTillTrue(); // throws exception if fails
      tc2.blockTillTrue(); // throws exception if fails
    } finally {
      priorityFactory.shutdown();
    }
  }
  
  @Test
  public void removeHighPriorityRunnableTest() {
    removeRunnableTest(TaskPriority.High);
  }
  
  @Test
  public void removeLowPriorityRunnableTest() {
    removeRunnableTest(TaskPriority.Low);
  }
  
  private void removeRunnableTest(TaskPriority priority) {
    int runFrequency = 1;
    PriorityScheduledExecutorFactory factory = getPrioritySchedulerFactory();
    try {
      PriorityScheduledExecutor scheduler = factory.makePriorityScheduler(1, 1, 1000);
      TestRunnable removedTask = new TestRunnable();
      TestRunnable keptTask = new TestRunnable();
      scheduler.scheduleWithFixedDelay(removedTask, 0, runFrequency, priority);
      scheduler.scheduleWithFixedDelay(keptTask, 0, runFrequency, priority);
      removedTask.blockTillStarted();
      
      assertFalse(scheduler.remove(new TestRunnable()));
      
      assertTrue(scheduler.remove(removedTask));
      
      // verify removed is no longer running, and the kept task continues to run
      int keptRunCount = keptTask.getRunCount();
      int runCount = removedTask.getRunCount();
      TestUtils.sleep(runFrequency * 10);

      // may be +1 if the task was running while the remove was called
      assertTrue(removedTask.getRunCount() == runCount || 
                 removedTask.getRunCount() == runCount + 1);
      
      assertTrue(keptTask.getRunCount() >= keptRunCount);
    } finally {
      factory.shutdown();
    }
  }
  
  @Test
  public void removeHighPriorityCallableTest() {
    removeCallableTest(TaskPriority.High);
  }
  
  @Test
  public void removeLowPriorityCallableTest() {
    removeCallableTest(TaskPriority.Low);
  }
  
  private void removeCallableTest(TaskPriority priority) {
    PriorityScheduledExecutorFactory factory = getPrioritySchedulerFactory();
    try {
      PriorityScheduledExecutor scheduler = factory.makePriorityScheduler(1, 1, 1000);
      TestCallable task = new TestCallable();
      scheduler.submitScheduled(task, 1000 * 10, priority);
      
      assertFalse(scheduler.remove(new TestCallable()));
      
      assertTrue(scheduler.remove(task));
    } finally {
      factory.shutdown();
    }
  }
  
  @Test
  public void wrapperSamePriorityTest() {
    PriorityScheduledExecutorFactory factory = getPrioritySchedulerFactory();
    try {
      PriorityScheduledExecutor highPriorityScheduler = factory.makePriorityScheduler(1, 1, 100, TaskPriority.High, 200);
      assertTrue(highPriorityScheduler.makeWithDefaultPriority(TaskPriority.High) == highPriorityScheduler);
      
      PriorityScheduledExecutor lowPriorityScheduler = factory.makePriorityScheduler(1, 1, 100, TaskPriority.Low, 200);
      assertTrue(lowPriorityScheduler.makeWithDefaultPriority(TaskPriority.Low) == lowPriorityScheduler);
    } finally {
      factory.shutdown();
    }
  }
  
  @Test
  public void wrapperTest() {
    PriorityScheduledExecutorFactory factory = getPrioritySchedulerFactory();
    try {
      PriorityScheduledExecutor highPriorityScheduler = factory.makePriorityScheduler(1, 1, 100, TaskPriority.High, 200);
      assertTrue(highPriorityScheduler.makeWithDefaultPriority(TaskPriority.Low).getDefaultPriority() == TaskPriority.Low);
      
      PriorityScheduledExecutor lowPriorityScheduler = factory.makePriorityScheduler(1, 1, 100, TaskPriority.Low, 200);
      assertTrue(lowPriorityScheduler.makeWithDefaultPriority(TaskPriority.High).getDefaultPriority() == TaskPriority.High);
    } finally {
      factory.shutdown();
    }
  }
  
  @Test
  public void shutdownTest() {
    PriorityScheduledExecutorFactory factory = getPrioritySchedulerFactory();
    try {
      PriorityScheduledExecutor scheduler = factory.makePriorityScheduler(1, 1, 1000);
      
      scheduler.shutdown();
      
      assertTrue(scheduler.isShutdown());
      
      try {
        scheduler.execute(new TestRunnable());
        fail("Execption should have been thrown");
      } catch (IllegalStateException e) {
        // expected
      }
      try {
        scheduler.schedule(new TestRunnable(), 1000);
        fail("Execption should have been thrown");
      } catch (IllegalStateException e) {
        // expected
      }
      try {
        scheduler.scheduleWithFixedDelay(new TestRunnable(), 100, 100);
        fail("Execption should have been thrown");
      } catch (IllegalStateException e) {
        // expected
      }
    } finally {
      factory.shutdown();
    }
  }
  
  @Test
  public void shutdownNowTest() {
    PriorityScheduledExecutorFactory factory = getPrioritySchedulerFactory();
    try {
      PriorityScheduledExecutor scheduler = factory.makePriorityScheduler(1, 1, 1000);
      
      scheduler.shutdownNow();
      
      assertTrue(scheduler.isShutdown());
      
      try {
        scheduler.execute(new TestRunnable());
        fail("Execption should have been thrown");
      } catch (IllegalStateException e) {
        // expected
      }
      try {
        scheduler.schedule(new TestRunnable(), 1000);
        fail("Execption should have been thrown");
      } catch (IllegalStateException e) {
        // expected
      }
      try {
        scheduler.scheduleWithFixedDelay(new TestRunnable(), 100, 100);
        fail("Execption should have been thrown");
      } catch (IllegalStateException e) {
        // expected
      }
    } finally {
      factory.shutdown();
    }
  }
  
  @Test
  public void addToQueueTest() {
    PriorityScheduledExecutorFactory factory = getPrioritySchedulerFactory();
    long taskDelay = 1000 * 10; // make it long to prevent it from getting consumed from the queue
    
    PriorityScheduledExecutor scheduler = factory.makePriorityScheduler(1, 1, 1000);
    try {
      // verify before state
      assertFalse(scheduler.highPriorityConsumer.isRunning());
      assertFalse(scheduler.lowPriorityConsumer.isRunning());
      
      scheduler.addToQueue(new OneTimeTaskWrapper(new TestRunnable(), 
                                                  TaskPriority.High, 
                                                  taskDelay));

      assertEquals(1, scheduler.highPriorityQueue.size());
      assertEquals(0, scheduler.lowPriorityQueue.size());
      assertTrue(scheduler.highPriorityConsumer.isRunning());
      assertFalse(scheduler.lowPriorityConsumer.isRunning());
      
      scheduler.addToQueue(new OneTimeTaskWrapper(new TestRunnable(), 
                                                  TaskPriority.Low, 
                                                  taskDelay));

      assertEquals(1, scheduler.highPriorityQueue.size());
      assertEquals(1, scheduler.lowPriorityQueue.size());
      assertTrue(scheduler.highPriorityConsumer.isRunning());
      assertTrue(scheduler.lowPriorityConsumer.isRunning());
    } finally {
      factory.shutdown();
    }
  }
  
  @Test
  public void getExistingWorkerTest() {
    PriorityScheduledExecutorFactory factory = getPrioritySchedulerFactory();
    PriorityScheduledExecutor scheduler = factory.makePriorityScheduler(1, 1, 1000);
    try {
      synchronized (scheduler.workersLock) {
        // add an idle worker
        Worker testWorker = scheduler.makeNewWorker();
        scheduler.workerDone(testWorker);
        
        assertEquals(1, scheduler.availableWorkers.size());
        
        try {
          Worker returnedWorker = scheduler.getExistingWorker(100);
          assertTrue(returnedWorker == testWorker);
        } catch (InterruptedException e) {
          Thread.currentThread().interrupt();
        }
      }
    } finally {
      factory.shutdown();
    }
  }
  
  @Test
  public void lookForExpiredWorkersTest() {
    PriorityScheduledExecutorFactory factory = getPrioritySchedulerFactory();
    PriorityScheduledExecutor scheduler = factory.makePriorityScheduler(1, 1, 0);
    try {
      synchronized (scheduler.workersLock) {
        // add an idle worker
        Worker testWorker = scheduler.makeNewWorker();
        scheduler.workerDone(testWorker);
        
        assertEquals(1, scheduler.availableWorkers.size());
        
        TestUtils.blockTillClockAdvances();
        Clock.accurateTime(); // update clock so scheduler will see it
        
        scheduler.expireOldWorkers();
        
        // should not have collected yet due to core size == 1
        assertEquals(1, scheduler.availableWorkers.size());
  
        scheduler.allowCoreThreadTimeOut(true);
        
        TestUtils.blockTillClockAdvances();
        Clock.accurateTime(); // update clock so scheduler will see it
        
        scheduler.expireOldWorkers();
        
        // verify collected now
        assertEquals(0, scheduler.availableWorkers.size());
      }
    } finally {
      factory.shutdown();
    }
  }
  
  public interface PriorityScheduledExecutorFactory extends SchedulerServiceFactory {
    public PriorityScheduledExecutor makePriorityScheduler(int corePoolSize, int maxPoolSize, 
                                                           long keepAliveTimeInMs, 
                                                           TaskPriority defaultPriority, 
                                                           long maxWaitForLowPrioriyt);
    public PriorityScheduledExecutor makePriorityScheduler(int corePoolSize, int maxPoolSize, 
                                                           long keepAliveTimeInMs);
  }
  
  private static class PriorityScheduledExecutorTestFactory implements PriorityScheduledExecutorFactory {
    private final List<PriorityScheduledExecutor> executors;
    
    private PriorityScheduledExecutorTestFactory() {
      executors = new LinkedList<PriorityScheduledExecutor>();
    }

    @Override
    public SubmitterSchedulerInterface makeSubmitterScheduler(int poolSize,
                                                              boolean prestartIfAvailable) {
      return makeSchedulerService(poolSize, prestartIfAvailable);
    }

    @Override
    public SubmitterExecutorInterface makeSubmitterExecutor(int poolSize,
                                                            boolean prestartIfAvailable) {
      return makeSchedulerService(poolSize, prestartIfAvailable);
    }

    @Override
    public SchedulerServiceInterface makeSchedulerService(int poolSize, boolean prestartIfAvailable) {
      PriorityScheduledExecutor result = makePriorityScheduler(poolSize, poolSize, Long.MAX_VALUE);
      if (prestartIfAvailable) {
        result.prestartAllCoreThreads();
      }
      
      return result;
    }

    @Override
    public PriorityScheduledExecutor makePriorityScheduler(int corePoolSize, int maxPoolSize,
                                                           long keepAliveTimeInMs,
                                                           TaskPriority defaultPriority,
                                                           long maxWaitForLowPriority) {
      PriorityScheduledExecutor result = new StrictPriorityScheduledExecutor(corePoolSize, maxPoolSize, 
                                                                             keepAliveTimeInMs, defaultPriority, 
                                                                             maxWaitForLowPriority);
      executors.add(result);
      
      return result;
    }

    @Override
    public PriorityScheduledExecutor makePriorityScheduler(int corePoolSize, int maxPoolSize, 
                                                           long keepAliveTimeInMs) {
      PriorityScheduledExecutor result = new StrictPriorityScheduledExecutor(corePoolSize, maxPoolSize, 
                                                                             keepAliveTimeInMs);
      executors.add(result);
      
      return result;
    }

    @Override
    public void shutdown() {
      Iterator<PriorityScheduledExecutor> it = executors.iterator();
      while (it.hasNext()) {
        it.next().shutdownNow();
      }
    }
  }
}<|MERGE_RESOLUTION|>--- conflicted
+++ resolved
@@ -277,16 +277,8 @@
   }
 
   @Test
-<<<<<<< HEAD
   public void setMaxPoolSizeBlockedThreadsTest() {
     PriorityScheduledExecutorFactory factory = getPrioritySchedulerFactory();
-=======
-  public void setMaxPoolSizeBlockedThreadTest() {
-    setMaxPoolSizeBlockedThreadTest(new PriorityScheduledExecutorTestFactory());
-  } 
-  
-  public static void setMaxPoolSizeBlockedThreadTest(PriorityScheduledExecutorFactory factory) {
->>>>>>> 4ca75549
     try {
       PriorityScheduledExecutor scheduler = factory.makePriorityScheduler(1, 1, 1000);
       
@@ -303,7 +295,7 @@
         
         scheduler.setMaxPoolSize(2);
         
-        // tr should not be able to start, will throw exception if unable to
+        // tr should now be able to start, will throw exception if unable to
         tr.blockTillStarted();
         assertEquals(1, tr.getRunCount());
       } finally {
