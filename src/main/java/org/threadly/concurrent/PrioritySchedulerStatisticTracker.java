package org.threadly.concurrent;

import java.util.ArrayList;
import java.util.Collection;
import java.util.Collections;
import java.util.Deque;
import java.util.Iterator;
import java.util.LinkedList;
import java.util.List;
import java.util.Map.Entry;
import java.util.concurrent.Callable;
import java.util.concurrent.ConcurrentHashMap;
import java.util.concurrent.ThreadFactory;
import java.util.concurrent.atomic.AtomicInteger;

import org.threadly.concurrent.collections.ConcurrentArrayList;
import org.threadly.concurrent.future.ListenableFuture;
import org.threadly.util.Clock;

/**
 * <p>An implementation of {@link PriorityScheduledExecutor} which tracks run and usage 
 * statistics.  This is designed for testing and troubleshooting.  It has a little 
 * more overhead from the normal {@link PriorityScheduledExecutor}.</p>
 * 
 * <p>It helps give insight in how long tasks are running, how well the thread pool is 
 * being utilized, as well as execution frequency.</p>
 * 
 * @author jent - Mike Jensen
 * @since 1.0.0
 */
public class PrioritySchedulerStatisticTracker extends PriorityScheduledExecutor {
  private static final int MAX_WINDOW_SIZE = 1000;
  
  protected final AtomicInteger totalHighPriorityExecutions;
  protected final AtomicInteger totalLowPriorityExecutions;
  protected final ConcurrentHashMap<Wrapper, Long> runningTasks;
  protected final ConcurrentArrayList<Long> runTimes;
  protected final ConcurrentArrayList<Boolean> lowPriorityWorkerAvailable;
  protected final ConcurrentArrayList<Boolean> highPriorityWorkerAvailable;
  protected final ConcurrentArrayList<Long> lowPriorityExecutionDelay;
  protected final ConcurrentArrayList<Long> highPriorityExecutionDelay;
  
  /**
   * Constructs a new thread pool, though no threads will be started 
   * till it accepts it's first request.  This constructs a default 
   * priority of high (which makes sense for most use cases).  
   * It also defaults low priority worker wait as 500ms.  It also  
   * defaults to all newly created threads being daemon threads.
   * 
   * @param corePoolSize pool size that should be maintained
   * @param maxPoolSize maximum allowed thread count
   * @param keepAliveTimeInMs time to wait for a given thread to be idle before killing
   */
  public PrioritySchedulerStatisticTracker(int corePoolSize, int maxPoolSize,
                                           long keepAliveTimeInMs) {
    super(corePoolSize, maxPoolSize, keepAliveTimeInMs);
    
    totalHighPriorityExecutions = new AtomicInteger();
    totalLowPriorityExecutions = new AtomicInteger();
    runningTasks = new ConcurrentHashMap<Wrapper, Long>();
    int endPadding = MAX_WINDOW_SIZE * 2;
    runTimes = new ConcurrentArrayList<Long>(0, endPadding);
    lowPriorityWorkerAvailable = new ConcurrentArrayList<Boolean>(0, endPadding);
    highPriorityWorkerAvailable = new ConcurrentArrayList<Boolean>(0, endPadding);
    lowPriorityExecutionDelay = new ConcurrentArrayList<Long>(0, endPadding);
    highPriorityExecutionDelay = new ConcurrentArrayList<Long>(0, endPadding);
  }
  
  /**
   * Constructs a new thread pool, though no threads will be started 
   * till it accepts it's first request.  This constructs a default 
   * priority of high (which makes sense for most use cases).  
   * It also defaults low priority worker wait as 500ms.
   * 
   * @param corePoolSize pool size that should be maintained
   * @param maxPoolSize maximum allowed thread count
   * @param keepAliveTimeInMs time to wait for a given thread to be idle before killing
   * @param useDaemonThreads boolean for if newly created threads should be daemon
   */
  public PrioritySchedulerStatisticTracker(int corePoolSize, int maxPoolSize,
                                           long keepAliveTimeInMs, boolean useDaemonThreads) {
    super(corePoolSize, maxPoolSize, keepAliveTimeInMs, useDaemonThreads);
    
    totalHighPriorityExecutions = new AtomicInteger();
    totalLowPriorityExecutions = new AtomicInteger();
    runningTasks = new ConcurrentHashMap<Wrapper, Long>();
    int endPadding = MAX_WINDOW_SIZE * 2;
    runTimes = new ConcurrentArrayList<Long>(0, endPadding);
    lowPriorityWorkerAvailable = new ConcurrentArrayList<Boolean>(0, endPadding);
    highPriorityWorkerAvailable = new ConcurrentArrayList<Boolean>(0, endPadding);
    lowPriorityExecutionDelay = new ConcurrentArrayList<Long>(0, endPadding);
    highPriorityExecutionDelay = new ConcurrentArrayList<Long>(0, endPadding);
  }
  
  /**
   * Constructs a new thread pool, though no threads will be started 
   * till it accepts it's first request.  This provides the extra
   * parameters to tune what tasks submitted without a priority will be 
   * scheduled as.  As well as the maximum wait for low priority tasks.
   * The longer low priority tasks wait for a worker, the less chance they will
   * have to make a thread.  But it also makes low priority tasks execution time
   * less predictable.
   * 
   * @param corePoolSize pool size that should be maintained
   * @param maxPoolSize maximum allowed thread count
   * @param keepAliveTimeInMs time to wait for a given thread to be idle before killing
   * @param defaultPriority priority to give tasks which do not specify it
   * @param maxWaitForLowPriorityInMs time low priority tasks wait for a worker
   */
  public PrioritySchedulerStatisticTracker(int corePoolSize, int maxPoolSize,
                                           long keepAliveTimeInMs, TaskPriority defaultPriority, 
                                           long maxWaitForLowPriorityInMs) {
    super(corePoolSize, maxPoolSize, keepAliveTimeInMs, 
          defaultPriority, maxWaitForLowPriorityInMs);
    
    totalHighPriorityExecutions = new AtomicInteger();
    totalLowPriorityExecutions = new AtomicInteger();
    runningTasks = new ConcurrentHashMap<Wrapper, Long>();
    int endPadding = MAX_WINDOW_SIZE * 2;
    runTimes = new ConcurrentArrayList<Long>(0, endPadding);
    lowPriorityWorkerAvailable = new ConcurrentArrayList<Boolean>(0, endPadding);
    highPriorityWorkerAvailable = new ConcurrentArrayList<Boolean>(0, endPadding);
    lowPriorityExecutionDelay = new ConcurrentArrayList<Long>(0, endPadding);
    highPriorityExecutionDelay = new ConcurrentArrayList<Long>(0, endPadding);
  }
  
  /**
   * Constructs a new thread pool, though no threads will be started 
   * till it accepts it's first request.  This provides the extra
   * parameters to tune what tasks submitted without a priority will be 
   * scheduled as.  As well as the maximum wait for low priority tasks.
   * The longer low priority tasks wait for a worker, the less chance they will
   * have to make a thread.  But it also makes low priority tasks execution time
   * less predictable.
   * 
   * @param corePoolSize pool size that should be maintained
   * @param maxPoolSize maximum allowed thread count
   * @param keepAliveTimeInMs time to wait for a given thread to be idle before killing
   * @param defaultPriority priority to give tasks which do not specify it
   * @param maxWaitForLowPriorityInMs time low priority tasks wait for a worker
   * @param useDaemonThreads boolean for if newly created threads should be daemon
   */
  public PrioritySchedulerStatisticTracker(int corePoolSize, int maxPoolSize,
                                           long keepAliveTimeInMs, TaskPriority defaultPriority, 
                                           long maxWaitForLowPriorityInMs, 
                                           final boolean useDaemonThreads) {
    super(corePoolSize, maxPoolSize, keepAliveTimeInMs, 
          defaultPriority, maxWaitForLowPriorityInMs);
    
    totalHighPriorityExecutions = new AtomicInteger();
    totalLowPriorityExecutions = new AtomicInteger();
    runningTasks = new ConcurrentHashMap<Wrapper, Long>();
    int endPadding = MAX_WINDOW_SIZE * 2;
    runTimes = new ConcurrentArrayList<Long>(0, endPadding);
    lowPriorityWorkerAvailable = new ConcurrentArrayList<Boolean>(0, endPadding);
    highPriorityWorkerAvailable = new ConcurrentArrayList<Boolean>(0, endPadding);
    lowPriorityExecutionDelay = new ConcurrentArrayList<Long>(0, endPadding);
    highPriorityExecutionDelay = new ConcurrentArrayList<Long>(0, endPadding);
  }
  
  /**
   * Constructs a new thread pool, though no threads will be started 
   * till it accepts it's first request.  This provides the extra
   * parameters to tune what tasks submitted without a priority will be 
   * scheduled as.  As well as the maximum wait for low priority tasks.
   * The longer low priority tasks wait for a worker, the less chance they will
   * have to make a thread.  But it also makes low priority tasks execution time
   * less predictable.
   * 
   * @param corePoolSize pool size that should be maintained
   * @param maxPoolSize maximum allowed thread count
   * @param keepAliveTimeInMs time to wait for a given thread to be idle before killing
   * @param defaultPriority priority to give tasks which do not specify it
   * @param maxWaitForLowPriorityInMs time low priority tasks wait for a worker
   * @param threadFactory thread factory for producing new threads within executor
   */
  public PrioritySchedulerStatisticTracker(int corePoolSize, int maxPoolSize,
                                           long keepAliveTimeInMs, TaskPriority defaultPriority, 
                                           long maxWaitForLowPriorityInMs, ThreadFactory threadFactory) {
    super(corePoolSize, maxPoolSize, keepAliveTimeInMs, 
          defaultPriority, maxWaitForLowPriorityInMs, 
          threadFactory);
    
    totalHighPriorityExecutions = new AtomicInteger();
    totalLowPriorityExecutions = new AtomicInteger();
    runningTasks = new ConcurrentHashMap<Wrapper, Long>();
    int endPadding = MAX_WINDOW_SIZE * 2;
    runTimes = new ConcurrentArrayList<Long>(0, endPadding);
    lowPriorityWorkerAvailable = new ConcurrentArrayList<Boolean>(0, endPadding);
    highPriorityWorkerAvailable = new ConcurrentArrayList<Boolean>(0, endPadding);
    lowPriorityExecutionDelay = new ConcurrentArrayList<Long>(0, endPadding);
    highPriorityExecutionDelay = new ConcurrentArrayList<Long>(0, endPadding);
  }
  
  @Override
  public List<Runnable> shutdownNow() {
    // we must unwrap our statistic tracker runnables
    List<Runnable> wrappedRunnables = super.shutdownNow();
    List<Runnable> result = new ArrayList<Runnable>(wrappedRunnables.size());
    
    Iterator<Runnable> it = wrappedRunnables.iterator();
    while (it.hasNext()) {
      Runnable r = it.next();
      if (r instanceof RunnableStatWrapper) {
        RunnableStatWrapper statWrapper = (RunnableStatWrapper)r;
        result.add(statWrapper.toRun);
      } else {
<<<<<<< HEAD
=======
        // this typically happens in unit tests, but could happen by an extending class
>>>>>>> 5a45da4e
        result.add(r);
      }
    }
    
    return result;
  }
  
  /**
   * Clears all collected rolling statistics.  These are the statistics 
   * used for averages and are limited by window sizes.
   * 
   * This does NOT reset the total execution counts.
   */
  public void resetCollectedStats() {
    runTimes.clear();
    lowPriorityWorkerAvailable.clear();
    lowPriorityExecutionDelay.clear();
    highPriorityWorkerAvailable.clear();
    highPriorityExecutionDelay.clear();
  }

  // Overridden so we can track the availability for workers for high priority tasks
  @Override
  protected void runHighPriorityTask(TaskWrapper task) throws InterruptedException {
    Worker w = null;
    synchronized (workersLock) {
      if (! getShutdownFinishing()) {
        synchronized (highPriorityWorkerAvailable.getModificationLock()) {
          highPriorityWorkerAvailable.add(! availableWorkers.isEmpty());
          trimList(highPriorityWorkerAvailable);
        }
        if (getCurrentPoolSize() >= getMaxPoolSize()) {
          // we can't make the pool any bigger
          w = getExistingWorker(Long.MAX_VALUE);
        } else {
          lastHighDelay = 0;
          
          if (availableWorkers.isEmpty()) {
            w = makeNewWorker();
          } else {
            // always remove from the front, to get the newest worker
            w = availableWorkers.removeFirst();
          }
        }
      }
    }
    
    if (w != null) {  // may be null if shutdown
      Clock.accurateTimeMillis(); // update clock for task to ensure it is accurate
      long executionDelay = task.getDelayEstimateInMillis();
      if (executionDelay <= 0) {  // recurring tasks will be rescheduled with a positive value already
        synchronized (highPriorityExecutionDelay.getModificationLock()) {
          highPriorityExecutionDelay.add(executionDelay * -1);
          trimList(highPriorityExecutionDelay);
        }
      }
      
      w.nextTask(task);
    }
  }

  // Overridden so we can track the availability for workers for low priority tasks
  @Override
  protected void runLowPriorityTask(TaskWrapper task) throws InterruptedException {
    Worker w = null;
    synchronized (workersLock) {
      if (! getShutdownFinishing()) {
        // wait for high priority tasks that have been waiting longer than us if all workers are consumed
        long waitAmount;
        while (getCurrentPoolSize() >= getMaxPoolSize() && 
               availableWorkers.size() < WORKER_CONTENTION_LEVEL &&   // only care if there is worker contention
               ! getShutdownFinishing() &&
               ! highPriorityQueue.isEmpty() && // if there are no waiting high priority tasks, we don't care 
               (waitAmount = task.getDelayEstimateInMillis() - lastHighDelay) > LOW_PRIORITY_WAIT_TOLLERANCE_IN_MS) {
          workersLock.wait(waitAmount);
          Clock.accurateTimeMillis(); // update for getDelayEstimateInMillis
        }
        // check if we should reset the high delay for future low priority tasks
        if (highPriorityQueue.isEmpty()) {
          lastHighDelay = 0;
        }
        
        if (! getShutdownFinishing()) {  // check again that we are still running
          if (getCurrentPoolSize() >= getMaxPoolSize()) {
            synchronized (lowPriorityWorkerAvailable.getModificationLock()) {
              lowPriorityWorkerAvailable.add(! availableWorkers.isEmpty());
              trimList(lowPriorityWorkerAvailable);
            }
            w = getExistingWorker(Long.MAX_VALUE);
          } else {
            w = getExistingWorker(getMaxWaitForLowPriority());
            synchronized (lowPriorityWorkerAvailable.getModificationLock()) {
              lowPriorityWorkerAvailable.add(w != null);
              trimList(lowPriorityWorkerAvailable);
            }
          }
          if (w == null) {
            // this means we expired past our wait time, so create a worker if we can
            if (getCurrentPoolSize() >= getMaxPoolSize()) {
              // more workers were created while waiting, now have reached our max
              w = getExistingWorker(Long.MAX_VALUE);
            } else {
              w = makeNewWorker();
            }
          }
        }
      }
    }
    
    if (w != null) {  // may be null if shutdown
      Clock.accurateTimeMillis(); // update clock for task to ensure it is accurate
      long executionDelay = task.getDelayEstimateInMillis();
      if (executionDelay <= 0) {  // recurring tasks will be rescheduled with a positive value already
        synchronized (lowPriorityExecutionDelay.getModificationLock()) {
          lowPriorityExecutionDelay.add(executionDelay * -1);
          trimList(lowPriorityExecutionDelay);
        }
      }
      
      w.nextTask(task);
    }
  }
  
  /**
   * Wraps the provided task in our statistic wrapper.  If the task is null, this 
   * will return null so that the parent class can do error checking.
   * 
   * @param task Runnable to wrap
   * @param priority Priority for runnable to execute
   * @param recurring true if the task is a recurring task
   * @return Runnable which is our wrapped implementation
   */
  private Runnable wrap(Runnable task, 
                        TaskPriority priority, 
                        boolean recurring) {
    if (task == null) {
      return null;
    } else {
      return new RunnableStatWrapper(task, priority, recurring);
    }
  }
  
  /**
   * Wraps the provided task in our statistic wrapper.  If the task is null, this 
   * will return null so that the parent class can do error checking.
   * 
   * @param task Callable to wrap
   * @param priority Priority for runnable to execute
   * @param recurring true if the task is a recurring task
   * @return Runnable which is our wrapped implementation
   */
  private <T> Callable<T> wrap(Callable<T> task, 
                               TaskPriority priority, 
                               boolean recurring) {
    if (task == null) {
      return null;
    } else {
      return new CallableStatWrapper<T>(task, priority, recurring);
    }
  }
  
  @Override
  public void execute(Runnable task) {
    schedule(task, 0, defaultPriority);
  }
  
  @Override
  public ListenableFuture<?> submit(Runnable task) {
    return submitScheduled(task, null, 0, defaultPriority);
  }
  
  @Override
  public <T> ListenableFuture<T> submit(Runnable task, T result) {
    return submitScheduled(task, result, 0, defaultPriority);
  }
  
  @Override
  public <T> ListenableFuture<T> submit(Callable<T> task) {
    return submitScheduled(task, 0, defaultPriority);
  }

  @Override
  public void schedule(Runnable task, long delayInMs) {
    schedule(task, delayInMs, defaultPriority);
  }

  @Override
  public ListenableFuture<?> submitScheduled(Runnable task, long delayInMs) {
    return submitScheduled(task, null, delayInMs, defaultPriority);
  }

  @Override
  public <T> ListenableFuture<T> submitScheduled(Runnable task, T result, long delayInMs) {
    return submitScheduled(task, result, delayInMs, defaultPriority);
  }

  @Override
  public <T> ListenableFuture<T> submitScheduled(Callable<T> task, long delayInMs) {
    return submitScheduled(task, delayInMs, defaultPriority);
  }

  @Override
  public void scheduleWithFixedDelay(Runnable task, long initialDelay,
                                     long recurringDelay) {
    scheduleWithFixedDelay(task, initialDelay, recurringDelay, defaultPriority);
  }

  @Override
  public void schedule(Runnable task, long delayInMs, TaskPriority priority) {
    super.schedule(wrap(task, priority, false), 
                   delayInMs, priority);
  }

  @Override
  public ListenableFuture<?> submitScheduled(Runnable task, long delayInMs,
                                             TaskPriority priority) {
    return submitScheduled(task, null, delayInMs, priority);
  }

  @Override
  public <T> ListenableFuture<T> submitScheduled(Runnable task, T result, long delayInMs,
                                                 TaskPriority priority) {
    return super.submitScheduled(wrap(task, priority, false), 
                                 result, delayInMs, priority);
  }

  @Override
  public <T> ListenableFuture<T> submitScheduled(Callable<T> task, long delayInMs,
                                                 TaskPriority priority) {
    return super.submitScheduled(wrap(task, priority, false), 
                                 delayInMs, priority);
  }

  @Override
  public void scheduleWithFixedDelay(Runnable task, long initialDelay,
                                     long recurringDelay, TaskPriority priority) {
    super.scheduleWithFixedDelay(wrap(task, priority, true), 
                                 initialDelay, recurringDelay, priority);
  }
  
  /**
   * This reports the rolling average of time that tasks for this 
   * scheduler run.  It only reports for tasks which have completed.
   * 
   * @return average time in milliseconds tasks run
   */
  public long getAverageTaskRunTime() {
    return getAvgTime(getRunTimes());
  }
  
  /**
   * This reports the median run time for tasks run by this executor.  
   * It only reports for tasks which have completed.  Returns -1 if 
   * no stats have been collected yet.
   * 
   * @return median time in milliseconds tasks run
   */
  public long getMedianTaskRunTime() {
    List<Long> times = new ArrayList<Long>(runTimes);
    if (times.isEmpty()) {
      return -1;
    }
    Collections.sort(times);
    
    return times.get(times.size() / 2);
  }
  
  /**
   * Gets the average delay from when the task is ready, to when 
   * it is actually executed.
   * 
   * @return average delay for tasks to be executed
   */
  public long getAvgExecutionDelay() {
    List<Long> resultList = new ArrayList<Long>(lowPriorityExecutionDelay);
    resultList.addAll(highPriorityExecutionDelay);
    
    return getAvgTime(resultList);
  }
  
  /**
   * Gets the average delay from when the task is ready, to when 
   * it is actually executed.
   * 
   * @return average delay for high priority tasks to be executed
   */
  public long getHighPriorityAvgExecutionDelay() {
    return getAvgTime(getHighPriorityExecutionDelays());
  }
  
  /**
   * Gets the average delay from when the task is ready, to when 
   * it is actually executed.
   * 
   * @return average delay for low priority tasks to be executed
   */
  public long getLowPriorityAvgExecutionDelay() {
    return getAvgTime(getLowPriorityExecutionDelays());
  }
  
  /**
   * Gets the median delay from when the task is ready, to when 
   * it is actually executed.  Returns -1 if no stats have been 
   * collected yet.
   * 
   * @return median delay for high priority tasks to be executed
   */
  public long getHighPriorityMedianExecutionDelay() {
    List<Long> times = new ArrayList<Long>(highPriorityExecutionDelay);
    if (times.isEmpty()) {
      return -1;
    }
    Collections.sort(times);
    
    return times.get(times.size() / 2);
  }
  
  /**
   * Gets the median delay from when the task is ready, to when 
   * it is actually executed.  Returns -1 if no stats have been 
   * collected yet.
   * 
   * @return median delay for low priority tasks to be executed
   */
  public long getLowPriorityMedianExecutionDelay() {
    List<Long> times = new ArrayList<Long>(lowPriorityExecutionDelay);
    if (times.isEmpty()) {
      return -1;
    }
    Collections.sort(times);
    
    return times.get(times.size() / 2);
  }
  
  /**
   * Call to get a list of all currently recorded times for execution delays.  
   * This is the window used for the rolling average for 
   * getHighPriorityAvgExecutionDelay().  This call allows for more complex 
   * statistics (ie looking for outliers, etc).
   * 
   * @return list which represents execution delay samples
   */
  public List<Long> getHighPriorityExecutionDelays() {
    List<Long> result = new ArrayList<Long>(highPriorityExecutionDelay);
    
    return Collections.unmodifiableList(result);
  }
  
  /**
   * Call to get a list of all currently recorded times for execution delays.  
   * This is the window used for the rolling average for 
   * getLowPriorityAvgExecutionDelay().  This call allows for more complex 
   * statistics (ie looking for outliers, etc).
   * 
   * @return list which represents execution delay samples
   */
  public List<Long> getLowPriorityExecutionDelays() {
    List<Long> result = new ArrayList<Long>(lowPriorityExecutionDelay);
    
    return Collections.unmodifiableList(result);
  }
  
  /**
   * Calculates the average from a collection of long values.
   * 
   * @param list List of longs to average against
   * @return -1 if the list is empty, otherwise the average of the values inside the list
   */
  private static long getAvgTime(Collection<Long> list) {
    if (list.isEmpty()) {
      return -1;
    }
    
    double totalTime = 0;
    Iterator<Long> it = list.iterator();
    while (it.hasNext()) {
      totalTime += it.next();
    }
      
    return Math.round(totalTime / list.size());
  }
  
  /**
   * Call to get a list of all currently recorded times for execution.  
   * This is the window used for the rolling average for 
   * getAverageTaskRunTime().  This call allows for more complex statistics 
   * (ie looking for outliers, etc).
   * 
   * @return the list of currently recorded run times for tasks
   */
  public List<Long> getRunTimes() {
    List<Long> result = new ArrayList<Long>(runTimes);
    
    return Collections.unmodifiableList(result);
  }
  
  /**
   * Call to get the total qty of tasks this executor has handled.
   * 
   * @return total qty of tasks run
   */
  public int getTotalExecutionCount() {
    return getHighPriorityTotalExecutionCount() + 
             getLowPriorityTotalExecutionCount();
  }
  
  /**
   * Call to get the total qty of high priority tasks this executor has handled.
   * 
   * @return total qty of high priority tasks run
   */
  public int getHighPriorityTotalExecutionCount() {
    return totalHighPriorityExecutions.get();
  }
  
  /**
   * Call to get the total qty of low priority tasks this executor has handled.
   * 
   * @return total qty of low priority tasks run
   */
  public int getLowPriorityTotalExecutionCount() {
    return totalLowPriorityExecutions.get();
  }
  
  /**
   * Call to get any {@link Runnable} that have been running longer than a given period of time.  
   * This is particularly useful when looking for runnables that may be executing longer 
   * than expected.  Cases where that happens these runnables could block the thread pool 
   * from executing additional tasks.
   * 
   * @param timeInMs threshold of time to search for
   * @return list of runnables which are, or had been running over the provided time length
   */
  public List<Runnable> getRunnablesRunningOverTime(long timeInMs) {
    List<Runnable> result = new LinkedList<Runnable>();
    
    long now = Clock.accurateTimeMillis();
    Iterator<Entry<Wrapper, Long>> it = runningTasks.entrySet().iterator();
    while (it.hasNext()) {
      Entry<Wrapper, Long> entry = it.next();
      if (! entry.getKey().callable) {
        if (now - entry.getValue() >= timeInMs) {
          result.add(((RunnableStatWrapper)entry.getKey()).toRun);
        }
      }
    }
    
    return result;
  }
  
  /**
   * Call to get any {@link Callable} that have been running longer than a given period of time.  
   * This is particularly useful when looking for callables that may be executing longer 
   * than expected.  Cases where that happens these callables could block the thread pool 
   * from executing additional tasks.
   * 
   * @param timeInMs threshold of time to search for
   * @return list of callables which are, or had been running over the provided time length
   */
  public List<Callable<?>> getCallablesRunningOverTime(long timeInMs) {
    List<Callable<?>> result = new LinkedList<Callable<?>>();
    
    long now = Clock.accurateTimeMillis();
    Iterator<Entry<Wrapper, Long>> it = runningTasks.entrySet().iterator();
    while (it.hasNext()) {
      Entry<Wrapper, Long> entry = it.next();
      if (entry.getKey().callable) {
        if (now - entry.getValue() >= timeInMs) {
          result.add(((CallableStatWrapper<?>)entry.getKey()).toRun);
        }
      }
    }
    
    return result;
  }
  
  /**
   * Call to return the number of callables and/or runnables which have been running longer 
   * than the provided amount of time in milliseconds.
   * 
   * @param timeInMs threshold of time to search for execution
   * @return total qty of runnables and callables which have or are running longer than the provided time length
   */
  public int getQtyRunningOverTime(long timeInMs) {
    int result = 0;
    
    long now = Clock.accurateTimeMillis();
    Iterator<Long> it = runningTasks.values().iterator();
    while (it.hasNext()) {
      Long startTime = it.next();
      if (now - startTime >= timeInMs) {
        result++;
      }
    }
    
    return result;
  }
  
  /* Override the implementation in PrioritySchedulerExecutor 
   * because we have the ability to have a cheaper check.
   * 
   * @see org.threadly.concurrent.PriorityScheduledExecutor#getCurrentRunningCount()
   */
  @Override
  public int getCurrentRunningCount() {
    return runningTasks.size();
  }
  
  /**
   * Call to see how frequently tasks are able to immediately get a thread
   * to execute on (and NOT having to create one).
   * 
   * Returns -1 if no statistics have been recorded yet.
   * 
   * @return percent of time that threads are able to be reused
   */
  public double getThreadAvailablePercent() {
    List<Boolean> totalList = new ArrayList<Boolean>(lowPriorityWorkerAvailable);
    totalList.addAll(highPriorityWorkerAvailable);
      
    return getTruePercent(totalList);
  }
  
  /**
   * Call to see how frequently high priority tasks are able to immediately get a 
   * thread to execute on (and NOT having to create one).
   * 
   * Returns -1 if no statistics for high priority tasks have been recorded yet.
   * 
   * @return percent of time that threads are able to be reused for high priority tasks
   */
  public double getHighPriorityThreadAvailablePercent() {
    List<Boolean> list = new ArrayList<Boolean>(highPriorityWorkerAvailable);
    
    return getTruePercent(list);
  }
  
  /**
   * Call to see how frequently low priority tasks are able to get a thread 
   * within the max wait time for low priority tasks (and NOT having to create one).
   * 
   * Returns -1 if no statistics for high priority tasks have been recorded yet.
   * 
   * @return percent of time that threads are able to be reused for low priority tasks
   */
  public double getLowPriorityThreadAvailablePercent() {
    List<Boolean> list = new ArrayList<Boolean>(lowPriorityWorkerAvailable);
    
    return getTruePercent(list);
  }
  
  /**
   * Returns the percent as a double (between 0 and 100) of how many items in the list
   * are true, compared to the total quantity of items in the list.
   * 
   * @param list List of booleans to inspect
   * @return -1 if the list is empty, otherwise the percent of true items in the list
   */
  private static double getTruePercent(Collection<Boolean> list) {
    if (list.isEmpty()) {
      return -1;
    }
    
    double reuseCount = 0;
    Iterator<Boolean> it = list.iterator();
    while (it.hasNext()) {
      if (it.next()) {
        reuseCount++;
      }
    }
    
    return (reuseCount / list.size()) * 100;
  }
  
  /**
   * Called at the start of execution to track statistics around task execution.
   * 
   * @param taskWrapper Wrapper that is about to be executed
   */
  protected void trackTaskStart(Wrapper taskWrapper) {
    runningTasks.put(taskWrapper, taskWrapper.startTime = Clock.accurateTimeMillis());
    
    switch (taskWrapper.priority) {
      case High:
        totalHighPriorityExecutions.incrementAndGet();
        break;
      case Low:
        totalLowPriorityExecutions.incrementAndGet();
        break;
      default:
        throw new UnsupportedOperationException("Priority not handled: " + taskWrapper.priority);
    }
  }
  
  /**
   * Used to track how long tasks are tacking to complete.
   * 
   * @param taskWrapper wrapper for task that completed
   */
  protected void trackTaskFinish(Wrapper taskWrapper) {
    long finishTime = Clock.accurateTimeMillis();
    synchronized (runTimes.getModificationLock()) {
      runTimes.add(finishTime - taskWrapper.startTime);
      trimList(runTimes);
    }
    runningTasks.remove(taskWrapper);
  }
  
  /**
   * Reduces the list size to be within the max window size.
   * 
   * Should have the list synchronized/locked before calling.
   * 
   * @param list LinkedList to check size of.
   */
  @SuppressWarnings("rawtypes")
  protected static void trimList(Deque list) {
    while (list.size() > MAX_WINDOW_SIZE) {
      list.removeFirst();
    }
  }
  
  /**
   * <p>Wrapper for any task which needs to track statistics.</p>
   * 
   * @author jent - Mike Jensen
   * @since 1.0.0
   */
  protected abstract class Wrapper {
    public final boolean callable;
    public final TaskPriority priority;
    public final boolean recurring;
    // set when trackTaskStart called, and only read from trackTaskFinish
    // so should only be accessed and used from within the same thread
    private long startTime;
    
    public Wrapper(boolean callable, 
                   TaskPriority priority, 
                   boolean recurring) {
      this.callable = callable;
      this.priority = priority;
      this.recurring = recurring;
      startTime = -1;
    }
  }
  
  /**
   * <p>Wrapper for {@link Runnable} for tracking statistics.</p>
   * 
   * @author jent - Mike Jensen
   * @since 1.0.0
   */
  protected class RunnableStatWrapper extends Wrapper 
                                      implements Runnable, 
                                                 RunnableContainerInterface {
    private final Runnable toRun;
    
    public RunnableStatWrapper(Runnable toRun, 
                               TaskPriority priority, 
                               boolean recurring) {
      super(false, priority, recurring);
      
      this.toRun = toRun;
    }
    
    @Override
    public void run() {
      trackTaskStart(this);
      try {
        toRun.run();
      } finally {
        trackTaskFinish(this);
      }
    }

    @Override
    public Runnable getContainedRunnable() {
      return toRun;
    }
  }

  /**
   * <p>Wrapper for {@link Callable} for tracking statistics.</p>
   * 
   * @author jent - Mike Jensen
   * @since 1.0.0
   */
  protected class CallableStatWrapper<T> extends Wrapper 
                                         implements Callable<T>, 
                                                    CallableContainerInterface<T> {
    private final Callable<T> toRun;
    
    public CallableStatWrapper(Callable<T> toRun, 
                               TaskPriority priority, 
                               boolean recurring) {
      super(true, priority, recurring);
      
      this.toRun = toRun;
    }
    
    @Override
    public T call() throws Exception {
      trackTaskStart(this);
      try {
        return toRun.call();
      } finally {
        trackTaskFinish(this);
      }
    }

    @Override
    public Callable<T> getContainedCallable() {
      return toRun;
    }
  }
}<|MERGE_RESOLUTION|>--- conflicted
+++ resolved
@@ -205,10 +205,7 @@
         RunnableStatWrapper statWrapper = (RunnableStatWrapper)r;
         result.add(statWrapper.toRun);
       } else {
-<<<<<<< HEAD
-=======
         // this typically happens in unit tests, but could happen by an extending class
->>>>>>> 5a45da4e
         result.add(r);
       }
     }
