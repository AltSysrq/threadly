--- conflicted
+++ resolved
@@ -1,10 +1,7 @@
 package org.threadly.test;
 
-<<<<<<< HEAD
 import org.threadly.concurrent.VirtualRunnable;
-=======
 import java.util.LinkedList;
->>>>>>> 7a3f0003
 
 /**
  * Generic runnable implementation that can be used in 
@@ -12,13 +9,9 @@
  * 
  * @author jent - Mike Jensen
  */
-<<<<<<< HEAD
 public class TestRunnable extends VirtualRunnable {
-=======
-public class TestRunnable implements Runnable {
   private static final int DEFAULT_TIMEOUT_PER_RUN = 2000;
   
->>>>>>> 7a3f0003
   private final TestCondition runCondition;
   private final long creationTime;
   private volatile int expectedRunCount;
